<<<<<<< HEAD
"""Provider endpoints to execute POST, GET, PUT, PATCH and DELETE operations."""
from typing import Any, List, Optional, Union
=======
from typing import List, Optional, Union
>>>>>>> f76b05d2

# from app.service.api.dependencies import valid_service_endpoint
# from app.service.crud import (
#     block_storage_service,
#     compute_service,
#     identity_service,
#     network_service,
# )
# from app.service.schemas import (
#     BlockStorageServiceCreate,
#     ComputeServiceCreate,
#     IdentityServiceCreate,
#     NetworkServiceCreate,
# )
# from app.service.schemas_extended import (
#     BlockStorageServiceReadExtended,
#     ComputeServiceReadExtended,
#     IdentityServiceReadExtended,
# )
from fastapi import (
    APIRouter,
    Depends,
    HTTPException,
    Request,
    Response,
    Security,
    status,
)
from fastapi.security import HTTPBasicCredentials
from neomodel import db

from app.auth import custom, flaat, lazy_security, security

# from app.auth_method.schemas import AuthMethodCreate
# from app.identity_provider.api.dependencies import (
#     valid_identity_provider_endpoint,
#     valid_identity_provider_id,
# )
# from app.identity_provider.crud import identity_provider
# from app.identity_provider.models import IdentityProvider
# from app.identity_provider.schemas import IdentityProviderCreate
# from app.identity_provider.schemas_extended import IdentityProviderReadExtended
# from app.project.api.dependencies import valid_project_name, valid_project_uuid
# from app.project.crud import project
# from app.project.schemas import ProjectCreate
# from app.project.schemas_extended import ProjectReadExtended
from app.provider.api.dependencies import (
    valid_provider,
    valid_provider_id,
    validate_new_provider_values,
)
from app.provider.crud import provider_mng
from app.provider.models import Provider
from app.provider.schemas import (
    ProviderQuery,
    ProviderRead,
    ProviderReadPublic,
    ProviderUpdate,
)
from app.provider.schemas_extended import (
    ProviderCreateExtended,
    ProviderReadExtended,
    ProviderReadExtendedPublic,
)
from app.query import DbQueryCommonParams, Pagination, SchemaSize

router = APIRouter(prefix="/providers", tags=["providers"])


@db.read_transaction
@router.get(
    "/",
    response_model=Union[
        List[ProviderReadExtended],
        List[ProviderRead],
        List[ProviderReadExtendedPublic],
        List[ProviderReadPublic],
    ],
    summary="Read all providers",
    description="Retrieve all providers stored in the database. \
        It is possible to filter on providers attributes and other \
        common query parameters.",
)
@custom.decorate_view_func
def get_providers(
    request: Request,
    comm: DbQueryCommonParams = Depends(),
    page: Pagination = Depends(),
    size: SchemaSize = Depends(),
    item: ProviderQuery = Depends(),
    client_credentials: HTTPBasicCredentials = Security(lazy_security),
):
<<<<<<< HEAD
    """GET operation to retrieve all providers.

    It can receive the following group op parameters:
    - comm: parameters common to all DB queries to limit, skip or sort results.
    - page: parameters to limit and select the number of results to return to the user.
    - size: parameters to define the number of information contained in each result.
    - item: parameters specific for this item typology. Used to apply filters.

    Non-authenticated users can view this function. If the user is authenticated the
    user_infos object is not None and it is used to determine the data to return to the
    user.
    """
=======
    if client_credentials:
        user_infos = flaat.get_user_infos_from_request(request)
    else:
        user_infos = None
>>>>>>> f76b05d2
    items = provider_mng.get_multi(
        **comm.dict(exclude_none=True), **item.dict(exclude_none=True)
    )
    items = provider_mng.paginate(items=items, page=page.page, size=page.size)
    return provider_mng.choose_out_schema(
        items=items, auth=user_infos, short=size.short, with_conn=size.with_conn
    )


@db.write_transaction
@router.post(
    "/",
    status_code=status.HTTP_201_CREATED,
    response_model=ProviderReadExtended,
    dependencies=[Depends(valid_provider)],
    summary="Create provider",
    description="Create a provider and its related entities: \
        flavors, identity providers, images, location, \
        projects and services. \
        At first validate new provider values checking there are \
        no other items with the given *name*. \
        Moreover check the received lists do not contain duplicates.",
)
<<<<<<< HEAD
def post_provider(item: ProviderCreateExtended):
    """POST operation to create a new provider and all its related items.

    The endpoints expect an object with a provider information all the new related
    entities' data to add to the DB.

    Only authenticated users can view this function.
    """
=======
@flaat.access_level("write")
def post_provider(
    request: Request,
    item: ProviderCreateExtended,
    client_credentials: HTTPBasicCredentials = Security(security),
):
>>>>>>> f76b05d2
    return provider_mng.create(obj_in=item)


@db.read_transaction
@router.get(
    "/{provider_uid}",
    response_model=Union[
        ProviderReadExtended,
        ProviderRead,
        ProviderReadExtendedPublic,
        ProviderReadPublic,
    ],
    summary="Read a specific provider",
    description="Retrieve a specific provider using its *uid*. \
        If no entity matches the given *uid*, the endpoint \
        raises a `not found` error.",
)
@custom.decorate_view_func
def get_provider(
    request: Request,
    size: SchemaSize = Depends(),
    item: Provider = Depends(valid_provider_id),
    client_credentials: HTTPBasicCredentials = Security(lazy_security),
):
<<<<<<< HEAD
    """GET operation to retrieve the provider matching a specific uid.

    The endpoints expect a uid and uses a dependency to check its existence.

    It can receive the following group op parameters:
    - size: parameters to define the number of information contained in each result.

    Non-authenticated users can view this function. If the user is authenticated the
    user_infos object is not None and it is used to determine the data to return to the
    user.
    """
=======
    if client_credentials:
        user_infos = flaat.get_user_infos_from_request(request)
    else:
        user_infos = None
>>>>>>> f76b05d2
    return provider_mng.choose_out_schema(
        items=[item], auth=user_infos, short=size.short, with_conn=size.with_conn
    )[0]


@db.write_transaction
@router.patch(
    "/{provider_uid}",
    status_code=status.HTTP_200_OK,
    response_model=Optional[ProviderRead],
    dependencies=[
        Depends(validate_new_provider_values),
    ],
    summary="Edit a specific provider",
    description="Update attribute values of a specific provider. \
        The target provider is identified using its uid. \
        If no entity matches the given *uid*, the endpoint \
        raises a `not found` error. If new values equal \
        current ones, the database entity is left unchanged \
        and the endpoint returns the `not modified` message. \
        At first validate new provider values checking there are \
        no other items with the given *name*.",
)
@flaat.access_level("write")
def put_provider(
    request: Request,
    update_data: ProviderUpdate,
    response: Response,
    item: Provider = Depends(valid_provider_id),
    client_credentials: HTTPBasicCredentials = Security(security),
):
    """PATCH operation to update the provider matching a specific uid.

    The endpoints expect a uid and uses a dependency to check its existence. It also
    expects the new data to write in the database. It updates only the item attributes,
    not its relationships.

    If the new data equals the current data, no update is performed and the function
    returns a response with an empty body and the 304 status code.

    Only authenticated users can view this function.
    """
    db_item = provider_mng.update(db_obj=item, obj_in=update_data)
    if not db_item:
        response.status_code = status.HTTP_304_NOT_MODIFIED
    return db_item


@db.write_transaction
@router.delete(
    "/{provider_uid}",
    status_code=status.HTTP_204_NO_CONTENT,
    summary="Delete a specific provider",
    description="Delete a specific provider using its *uid*. \
        Returns `no content`. \
        If no entity matches the given *uid*, the endpoint \
        raises a `not found` error. \
        On cascade, delete related flavors, images, projects \
        and services.",
)
@flaat.access_level("write")
def delete_providers(
    request: Request,
    item: Provider = Depends(valid_provider_id),
    client_credentials: HTTPBasicCredentials = Security(security),
):
    """DELETE operation to remove the provider matching a specific uid.

    The endpoints expect a uid and uses a dependency to check its existence.

    Only authenticated users can view this function.
    """
    if not provider_mng.remove(db_obj=item):
        raise HTTPException(
            status_code=status.HTTP_500_INTERNAL_SERVER_ERROR,
            detail="Failed to delete item",
        )


# @db.write_transaction
# @router.post(
#    "/{provider_uid}/flavors/",
#    response_model=FlavorReadExtended,
#    status_code=status.HTTP_201_CREATED,
#    dependencies=[
#
#        Depends(valid_flavor_name),
#        Depends(valid_flavor_uuid),
#    ],
#    summary="Add new flavor to provider",
#    description="Create a flavor and connect it to a \
#        provider knowing it *uid*. \
#        If no entity matches the given *uid*, the endpoint \
#        raises a `not found` error. \
#        At first validate new flavor values checking there are \
#        no other items with the given *name* or *uuid*.",
# )
# def add_flavor_to_provider(
#    item: FlavorCreate,
#    provider: Provider = Depends(valid_provider_id),
# ):
#    return flavor.create(obj_in=item, provider=provider, force=True)
#


# @db.write_transaction
# @router.post(
#     "/{provider_uid}/identity_providers/",
#     status_code=status.HTTP_201_CREATED,
#     response_model=IdentityProviderReadExtended,
#     dependencies=[
#
#         Depends(valid_identity_provider_endpoint),
#     ],
#     summary="Create location",
#     description="Create a location. \
#         At first validate new location values checking there are \
#         no other items with the given *name*.",
# )
# def post_location(item: IdentityProviderCreate):
#     return identity_provider.create(obj_in=item, force=True)


# @db.write_transaction
# @router.put(
#     "/{provider_uid}/identity_providers/{identity_provider_uid}",
#     response_model=Optional[ProviderReadExtended],
#
#     summary="Connect provider to identity provider",
#     description="Connect a provider to a specific identity \
#         provider knowing their *uid*s. \
#         If no entity matches the given *uid*s, the endpoint \
#         raises a `not found` error.",
# )
# def connect_provider_to_identity_providers(
#     data: AuthMethodCreate,
#     response: Response,
#     item: Provider = Depends(valid_provider_id),
#     identity_provider: IdentityProvider = Depends(valid_identity_provider_id),
# ):
#     if item.identity_providers.is_connected(identity_provider):
#         db_item = item.identity_providers.relationship(identity_provider)
#         if all(
#             [
#                 db_item.__getattribute__(k) == v
#                 for k, v in data.dict(exclude_unset=True).items()
#             ]
#         ):
#             response.status_code = status.HTTP_304_NOT_MODIFIED
#             return None
#         item.identity_providers.disconnect(identity_provider)
#     item.identity_providers.connect(identity_provider, data.dict())
#     return item


# @db.write_transaction
# @router.delete(
#     "/{provider_uid}/identity_providers/{identity_provider_uid}",
#     response_model=Optional[ProviderReadExtended],
#
#     summary="Disconnect provider from identity provider",
#     description="Disconnect a provider from a specific identity \
#         provider knowing their *uid*s. \
#         If no entity matches the given *uid*s, the endpoint \
#         raises a `not found` error.",
# )
# def disconnect_provider_from_identity_providers(
#     response: Response,
#     item: Provider = Depends(valid_provider_id),
#     identity_provider: IdentityProvider = Depends(valid_identity_provider_id),
# ):
#     if not item.identity_providers.is_connected(identity_provider):
#         response.status_code = status.HTTP_304_NOT_MODIFIED
#         return None
#     item.identity_providers.disconnect(identity_provider)
#     return item


# @db.write_transaction
# @router.post(
#    "/{provider_uid}/images/",
#    response_model=ImageReadExtended,
#    status_code=status.HTTP_201_CREATED,
#    dependencies=[
#
#        Depends(valid_image_name),
#        Depends(valid_image_uuid),
#    ],
#    summary="Add new image to provider",
#    description="Create a image and connect it to a \
#        provider knowing it *uid*. \
#        If no entity matches the given *uid*, the endpoint \
#        raises a `not found` error. \
#        At first validate new image values checking there are \
#        no other items with the given *name* or *uuid*.",
# )
# def add_image_to_provider(
#    item: ImageCreate,
#    provider: Provider = Depends(valid_provider_id),
# ):
#    return image.create(obj_in=item, provider=provider, force=True)


# @db.write_transaction
# @router.post(
#     "/{provider_uid}/projects/",
#     response_model=ProjectReadExtended,
#     status_code=status.HTTP_201_CREATED,
#     dependencies=[
#
#         Depends(valid_project_name),
#         Depends(valid_project_uuid),
#     ],
#     summary="Add new project to provider",
#     description="Create a project and connect it to a \
#         provider knowing it *uid*. \
#         If no entity matches the given *uid*, the endpoint \
#         raises a `not found` error. \
#         At first validate new project values checking there are \
#         no other items with the given *name* or *uuid*.",
# )
# def add_project_to_provider(
#     item: ProjectCreate,
#     provider: Provider = Depends(valid_provider_id),
# ):
#     return project.create(obj_in=item, provider=provider, force=True)


# @db.write_transaction
# @router.post(
#     "/{provider_uid}/services/",
#     response_model=Union[
#         BlockStorageServiceReadExtended,
#         IdentityServiceReadExtended,
#         ComputeServiceReadExtended,
#     ],
#     status_code=status.HTTP_201_CREATED,
#       # , Depends(valid_service_endpoint)],
#     summary="Add new service to provider",
#     description="Create a service and connect it to a \
#         provider knowing it *uid*. \
#         If no entity matches the given *uid*, the endpoint \
#         raises a `not found` error. \
#         At first validate new service values checking there are \
#         no other items with the given *name* or *uuid*.",
# )
# def add_service_to_provider(
#     item: Union[
#         BlockStorageServiceCreate,
#         IdentityServiceCreate,
#         ComputeServiceCreate,
#         NetworkServiceCreate,
#     ],
#     provider: Provider = Depends(valid_provider_id),
# ):
#     if isinstance(item, BlockStorageServiceCreate):
#         return block_storage_service.create(obj_in=item, provider=provider,
# force=True)
#     if isinstance(item, ComputeServiceCreate):
#         return compute_service.create(obj_in=item, provider=provider, force=True)
#     if isinstance(item, IdentityServiceCreate):
#         return identity_service.create(obj_in=item, provider=provider, force=True)
#     if isinstance(item, NetworkServiceCreate):
#         return network_service.create(obj_in=item, provider=provider, force=True)<|MERGE_RESOLUTION|>--- conflicted
+++ resolved
@@ -1,9 +1,4 @@
-<<<<<<< HEAD
-"""Provider endpoints to execute POST, GET, PUT, PATCH and DELETE operations."""
-from typing import Any, List, Optional, Union
-=======
 from typing import List, Optional, Union
->>>>>>> f76b05d2
 
 # from app.service.api.dependencies import valid_service_endpoint
 # from app.service.crud import (
@@ -96,7 +91,6 @@
     item: ProviderQuery = Depends(),
     client_credentials: HTTPBasicCredentials = Security(lazy_security),
 ):
-<<<<<<< HEAD
     """GET operation to retrieve all providers.
 
     It can receive the following group op parameters:
@@ -109,12 +103,10 @@
     user_infos object is not None and it is used to determine the data to return to the
     user.
     """
-=======
     if client_credentials:
         user_infos = flaat.get_user_infos_from_request(request)
     else:
         user_infos = None
->>>>>>> f76b05d2
     items = provider_mng.get_multi(
         **comm.dict(exclude_none=True), **item.dict(exclude_none=True)
     )
@@ -138,23 +130,19 @@
         no other items with the given *name*. \
         Moreover check the received lists do not contain duplicates.",
 )
-<<<<<<< HEAD
-def post_provider(item: ProviderCreateExtended):
-    """POST operation to create a new provider and all its related items.
-
-    The endpoints expect an object with a provider information all the new related
-    entities' data to add to the DB.
-
-    Only authenticated users can view this function.
-    """
-=======
 @flaat.access_level("write")
 def post_provider(
     request: Request,
     item: ProviderCreateExtended,
     client_credentials: HTTPBasicCredentials = Security(security),
 ):
->>>>>>> f76b05d2
+    """POST operation to create a new provider and all its related items.
+
+    The endpoints expect an object with a provider information all the new related
+    entities' data to add to the DB.
+
+    Only authenticated users can view this function.
+    """
     return provider_mng.create(obj_in=item)
 
 
@@ -179,7 +167,6 @@
     item: Provider = Depends(valid_provider_id),
     client_credentials: HTTPBasicCredentials = Security(lazy_security),
 ):
-<<<<<<< HEAD
     """GET operation to retrieve the provider matching a specific uid.
 
     The endpoints expect a uid and uses a dependency to check its existence.
@@ -191,12 +178,10 @@
     user_infos object is not None and it is used to determine the data to return to the
     user.
     """
-=======
     if client_credentials:
         user_infos = flaat.get_user_infos_from_request(request)
     else:
         user_infos = None
->>>>>>> f76b05d2
     return provider_mng.choose_out_schema(
         items=[item], auth=user_infos, short=size.short, with_conn=size.with_conn
     )[0]

--- conflicted
+++ resolved
@@ -1,9 +1,4 @@
-<<<<<<< HEAD
-"""Network endpoints to execute POST, GET, PUT, PATCH and DELETE operations."""
-from typing import Any, List, Optional, Union
-=======
 from typing import List, Optional, Union
->>>>>>> f76b05d2
 
 from fastapi import (
     APIRouter,
@@ -62,7 +57,6 @@
     item: NetworkQuery = Depends(),
     client_credentials: HTTPBasicCredentials = Security(lazy_security),
 ):
-<<<<<<< HEAD
     """GET operation to retrieve all networks.
 
     It can receive the following group op parameters:
@@ -75,12 +69,10 @@
     user_infos object is not None and it is used to determine the data to return to the
     user.
     """
-=======
     if client_credentials:
         user_infos = flaat.get_user_infos_from_request(request)
     else:
         user_infos = None
->>>>>>> f76b05d2
     items = network_mng.get_multi(
         **comm.dict(exclude_none=True), **item.dict(exclude_none=True)
     )
@@ -111,7 +103,6 @@
     item: Network = Depends(valid_network_id),
     client_credentials: HTTPBasicCredentials = Security(lazy_security),
 ):
-<<<<<<< HEAD
     """GET operation to retrieve the network matching a specific uid.
 
     The endpoints expect a uid and uses a dependency to check its existence.
@@ -123,12 +114,10 @@
     user_infos object is not None and it is used to determine the data to return to the
     user.
     """
-=======
     if client_credentials:
         user_infos = flaat.get_user_infos_from_request(request)
     else:
         user_infos = None
->>>>>>> f76b05d2
     return network_mng.choose_out_schema(
         items=[item], auth=user_infos, short=size.short, with_conn=size.with_conn
     )[0]
